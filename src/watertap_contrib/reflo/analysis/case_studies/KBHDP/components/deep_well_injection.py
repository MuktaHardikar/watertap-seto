import os
import math
import numpy as np
from pyomo.environ import (
    ConcreteModel,
    value,
    Param,
    Var,
    Constraint,
    Set,
    Expression,
    TransformationFactory,
    Objective,
    NonNegativeReals,
    Block,
    RangeSet,
    check_optimal_termination,
    units as pyunits,
)
from pyomo.network import Arc, SequentialDecomposition
from pyomo.util.check_units import assert_units_consistent
from idaes.core import FlowsheetBlock, UnitModelCostingBlock, MaterialFlowBasis
from idaes.core.solvers import get_solver
from idaes.core.util.initialization import propagate_state as _prop_state
import idaes.core.util.scaling as iscale
from idaes.core.util.scaling import (
    constraint_scaling_transform,
    calculate_scaling_factors,
    set_scaling_factor,
)
import idaes.logger as idaeslogger
from idaes.core.util.exceptions import InitializationError
from idaes.models.unit_models import Product, Feed, StateJunction, Separator
from idaes.core.util.model_statistics import *
from watertap.core.util.initialization import *
from watertap.core.util.model_diagnostics.infeasible import *
from watertap.property_models.NaCl_prop_pack import NaClParameterBlock
from watertap.property_models.multicomp_aq_sol_prop_pack import MCASParameterBlock
from watertap.core.zero_order_properties import WaterParameterBlock

from watertap_contrib.reflo.costing import (
    TreatmentCosting,
    EnergyCosting,
    REFLOCosting,
)
from watertap_contrib.reflo.unit_models.deep_well_injection import DeepWellInjection
from watertap_contrib.reflo.costing.units.deep_well_injection import (
    blm_costing_params_dict,
)

__all__ = [
    "build_DWI",
    "init_DWI",
    "set_DWI_op_conditions",
    "add_DWI_costing",
    "report_DWI",
    "print_DWI_costing_breakdown",
]


def propagate_state(arc):
    _prop_state(arc)
    # print(f"Propogation of {arc.source.name} to {arc.destination.name} successful.")
    # arc.source.display()
    # print(arc.destination.name)
    # arc.destination.display()
    # print('\n')


def build_DWI(m, blk, prop_package) -> None:
    print(f'\n{"=======> BUILDING DEEP WELL INJECTION SYSTEM <=======":^60}\n')

    blk.feed = StateJunction(property_package=prop_package)
    blk.unit = DeepWellInjection(property_package=prop_package)
<<<<<<< HEAD
=======

    blk.feed_to_unit = Arc(
        source=blk.feed.outlet,
        destination=blk.unit.inlet,
    )
>>>>>>> d901bca1

    blk.feed_to_unit = Arc(
        source=blk.feed.outlet,
        destination=blk.unit.inlet,
    )


def set_system_op_conditions(blk):
    inlet_conc = {
        "Ca_2+": 1.43,
        "Mg_2+": 0.1814,
        "SiO2": 0.054,
        "Alkalinity_2-": 0.421,
    }

    rho = 1000 * pyunits.kg / pyunits.m**3
    flow_mgd = 5.08 * pyunits.Mgallons / pyunits.day

    flow_mass_phase_water = pyunits.convert(
        flow_mgd * rho, to_units=pyunits.kg / pyunits.s
    )

    prop = blk.unit.properties[0]
    prop.temperature.fix()
    prop.pressure.fix()

    prop.flow_mass_phase_comp["Liq", "H2O"].fix(flow_mass_phase_water)
    for solute, conc in inlet_conc.items():
        mass_flow_solute = pyunits.convert(
            flow_mgd * conc * pyunits.kg / pyunits.m**3,
            to_units=pyunits.kg / pyunits.s,
        )
        prop.flow_mass_phase_comp["Liq", solute].fix(mass_flow_solute)
        prop.set_default_scaling(
            "flow_mass_phase_comp",
            value(1 / mass_flow_solute),
            index=("Liq", solute),
        )
    prop.set_default_scaling(
        "flow_mass_phase_comp",
        value(1 / flow_mass_phase_water),
        index=("Liq", "H2O"),
    )


def set_DWI_op_conditions(blk):
    pass


def init_DWI(m, blk, verbose=True, solver=None):
    if solver is None:
        solver = get_solver()

    optarg = solver.options
    assert_no_degrees_of_freedom(m)
    blk.unit.initialize(optarg=optarg, outlvl=idaeslogger.INFO)


def add_DWI_costing(m, blk, costing_blk=None):
    if costing_blk is None:
        costing_blk = TreatmentCosting()

    blk.unit.costing = UnitModelCostingBlock(
        flowsheet_costing_block=costing_blk,
        costing_method_arguments={
            "cost_method": "as_opex"
        },  # could be "as_capex" or "blm"
    )


def report_DWI(blk):
    print(f"\n\n-------------------- DWI Report --------------------\n")
    print("\n")
    print(
        f'{"Injection Well Depth":<30s}{value(blk.unit.config.injection_well_depth):<10.3f}{pyunits.get_units(blk.unit.config.injection_well_depth)}'
    )


def print_DWI_costing_breakdown(blk):
<<<<<<< HEAD
    print(f"\n\n-------------------- DWI Costing Breakdown --------------------\n")
    print(f'{"Capital Cost":<30s}{f"${blk.unit.costing.capital_cost():<25,.0f}"}')
    # print(
    #     f'{"Capital Cost":<30s}{f"${blk.unit.costing.fixed_operating_cost():<25,.0f}"}'
    # )
    print(
        f'{"Operating Cost":<30s}{f"${blk.unit.costing.variable_operating_cost():<25,.0f}"}'
=======
    print(f'{"DWI Capital Cost":<35s}{f"${blk.unit.costing.capital_cost():<25,.0f}"}')
    print(
        f'{"DWI Operating Cost":<35s}{f"${blk.unit.costing.variable_operating_cost():<25,.0f}"}'
>>>>>>> d901bca1
    )
    print("\n")


def build_system():
    m = ConcreteModel()
    m.fs = FlowsheetBlock(dynamic=False)
    # m.fs.costing = REFLOCosting()
    inlet_conc = {
        "Ca_2+": 1.43,
        "Mg_2+": 0.1814,
        "SiO2": 0.054,
        "Alkalinity_2-": 0.421,
    }

    m.fs.properties = MCASParameterBlock(
        solute_list=inlet_conc.keys(), material_flow_basis=MaterialFlowBasis.mass
    )

    m.fs.DWI = FlowsheetBlock(dynamic=False)
    build_DWI(m, m.fs.DWI, m.fs.properties)

    TransformationFactory("network.expand_arcs").apply_to(m)

    return m


def solve(model, solver=None, tee=True, raise_on_failure=True):
    # ---solving---
    if solver is None:
        solver = get_solver()

    print("\n--------- SOLVING ---------\n")

    results = solver.solve(model, tee=tee)

    if check_optimal_termination(results):
        print("\n--------- OPTIMAL SOLVE!!! ---------\n")
        return results
    msg = (
        "The current configuration is infeasible. Please adjust the decision variables."
    )
    if raise_on_failure:
        raise RuntimeError(msg)
    else:
        return results


def breakdown_dof(blk):
    equalities = [c for c in activated_equalities_generator(blk)]
    active_vars = variables_in_activated_equalities_set(blk)
    fixed_active_vars = fixed_variables_in_activated_equalities_set(blk)
    unfixed_active_vars = unfixed_variables_in_activated_equalities_set(blk)
    print("\n ===============DOF Breakdown================\n")
    print(f"Degrees of Freedom: {degrees_of_freedom(blk)}")
    print(f"Activated Variables: ({len(active_vars)})")
    for v in active_vars:
        print(f"   {v}")
    print(f"Activated Equalities: ({len(equalities)})")
    for c in equalities:
        print(f"   {c}")

    print(f"Fixed Active Vars: ({len(fixed_active_vars)})")
    for v in fixed_active_vars:
        print(f"   {v}")

    print(f"Unfixed Active Vars: ({len(unfixed_active_vars)})")
    for v in unfixed_active_vars:
        print(f"   {v}")
    print("\n")
    print(f" {f' Active Vars':<30s}{len(active_vars)}")
    print(f"{'-'}{f' Fixed Active Vars':<30s}{len(fixed_active_vars)}")
    print(f"{'-'}{f' Activated Equalities':<30s}{len(equalities)}")
    print(f"{'='}{f' Degrees of Freedom':<30s}{degrees_of_freedom(blk)}")
    print("\nSuggested Variables to Fix:")

    if degrees_of_freedom != 0:
        unfixed_vars_without_constraint = [
            v for v in active_vars if v not in unfixed_active_vars
        ]
        for v in unfixed_vars_without_constraint:
            if v.fixed is False:
                print(f"   {v}")


if __name__ == "__main__":
    file_dir = os.path.dirname(os.path.abspath(__file__))
    m = build_system()
    set_system_op_conditions(m.fs.DWI)

    init_DWI(m, m.fs.DWI)
    # add_DWI_costing(m, m.fs.DWI)
    # m.fs.costing.cost_process()
    # solve(m)

<<<<<<< HEAD
    # report_DWI(m, m.fs.DWI)
    # print_DWI_costing_breakdown(m, m.fs.DWI)
=======
    report_DWI(m.fs.DWI)
    print_DWI_costing_breakdown(m.fs.DWI)
>>>>>>> d901bca1
<|MERGE_RESOLUTION|>--- conflicted
+++ resolved
@@ -72,14 +72,6 @@
 
     blk.feed = StateJunction(property_package=prop_package)
     blk.unit = DeepWellInjection(property_package=prop_package)
-<<<<<<< HEAD
-=======
-
-    blk.feed_to_unit = Arc(
-        source=blk.feed.outlet,
-        destination=blk.unit.inlet,
-    )
->>>>>>> d901bca1
 
     blk.feed_to_unit = Arc(
         source=blk.feed.outlet,
@@ -159,19 +151,9 @@
 
 
 def print_DWI_costing_breakdown(blk):
-<<<<<<< HEAD
-    print(f"\n\n-------------------- DWI Costing Breakdown --------------------\n")
-    print(f'{"Capital Cost":<30s}{f"${blk.unit.costing.capital_cost():<25,.0f}"}')
-    # print(
-    #     f'{"Capital Cost":<30s}{f"${blk.unit.costing.fixed_operating_cost():<25,.0f}"}'
-    # )
-    print(
-        f'{"Operating Cost":<30s}{f"${blk.unit.costing.variable_operating_cost():<25,.0f}"}'
-=======
     print(f'{"DWI Capital Cost":<35s}{f"${blk.unit.costing.capital_cost():<25,.0f}"}')
     print(
         f'{"DWI Operating Cost":<35s}{f"${blk.unit.costing.variable_operating_cost():<25,.0f}"}'
->>>>>>> d901bca1
     )
     print("\n")
 
@@ -263,14 +245,3 @@
     set_system_op_conditions(m.fs.DWI)
 
     init_DWI(m, m.fs.DWI)
-    # add_DWI_costing(m, m.fs.DWI)
-    # m.fs.costing.cost_process()
-    # solve(m)
-
-<<<<<<< HEAD
-    # report_DWI(m, m.fs.DWI)
-    # print_DWI_costing_breakdown(m, m.fs.DWI)
-=======
-    report_DWI(m.fs.DWI)
-    print_DWI_costing_breakdown(m.fs.DWI)
->>>>>>> d901bca1
