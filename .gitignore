# Byte-compiled / optimized / DLL files
__pycache__/
*.py[cod]
*$py.class

# C extensions
*.so

# Distribution / packaging
.Python
build/
develop-eggs/
dist/
downloads/
eggs/
.eggs/
lib/
lib64/
parts/
sdist/
var/
wheels/
pip-wheel-metadata/
share/python-wheels/
*.egg-info/
.installed.cfg
*.egg
MANIFEST

# PyInstaller
#  Usually these files are written by a python script from a template
#  before PyInstaller builds the exe, so as to inject date/other infos into it.
*.manifest
*.spec

# Installer logs
pip-log.txt
pip-delete-this-directory.txt

# Unit test / coverage reports
htmlcov/
.tox/
.nox/
.coverage
.coverage.*
.cache
nosetests.xml
coverage.xml
*.cover
*.py,cover
.hypothesis/
.pytest_cache/

# Translations
*.mo
*.pot

# Django stuff:
*.log
local_settings.py
db.sqlite3
db.sqlite3-journal

# Flask stuff:
instance/
.webassets-cache

# Scrapy stuff:
.scrapy

# Sphinx documentation
docs/_build/
docs/apidoc/

# PyBuilder
target/

# Jupyter Notebook
.ipynb_checkpoints

# IPython
profile_default/
ipython_config.py

# pyenv
.python-version

# pipenv
#   According to pypa/pipenv#598, it is recommended to include Pipfile.lock in version control.
#   However, in case of collaboration, if having platform-specific dependencies or dependencies
#   having no cross-platform support, pipenv may install dependencies that don't work, or not
#   install all needed dependencies.
#Pipfile.lock

# PEP 582; used by e.g. github.com/David-OConnor/pyflow
__pypackages__/

# Celery stuff
celerybeat-schedule
celerybeat.pid

# SageMath parsed files
*.sage.py

# Environments
.env
.venv
env/
venv/
ENV/
env.bak/
venv.bak/

# Spyder project settings
.spyderproject
.spyproject

# Rope project settings
.ropeproject

# mkdocs documentation
/site

# mypy
.mypy_cache/
.dmypy.json
dmypy.json

# Pyre type checker
.pyre/

# Pycharm
.idea

# Emacs
*~
\#*\#
/.emacs.desktop
/.emacs.desktop.lock
*.elc
auto-save-list
.\#*

# MAC File System
.DS_Store

# VSCode project file
.vscode
*.code-workspace

# other
*.json
*.h5
*.svg
*.jpg
*.csv
*.png
<<<<<<< HEAD
*.rtf
_archive/
=======
*.pkl
*.rtf
>>>>>>> 40ada25b
<|MERGE_RESOLUTION|>--- conflicted
+++ resolved
@@ -155,10 +155,5 @@
 *.jpg
 *.csv
 *.png
-<<<<<<< HEAD
-*.rtf
-_archive/
-=======
 *.pkl
-*.rtf
->>>>>>> 40ada25b
+*.rtf